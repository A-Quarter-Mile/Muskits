--- conflicted
+++ resolved
@@ -25,32 +25,18 @@
     """
 
     def __init__(
-<<<<<<< HEAD
             self,
             fname,
             dtype=np.int16,
             loader_type: str = "representation",
             rate: np.int16 = 16000
-=======
-        self,
-        fname,
-        dtype=np.int16,
-        always_2d: bool = False,
-        normalize: bool = False,
->>>>>>> 06b40402
     ):
         assert check_argument_types()
         self.fname = fname
         self.dtype = dtype
-<<<<<<< HEAD
         self.rep = loader_type
         self.rate = rate
         self.data = read_2column_text(fname) # get key-value dict
-=======
-        self.always_2d = always_2d
-        self.normalize = normalize
-        self.data = read_2column_text(fname)  # read_phoneme
->>>>>>> 06b40402
 
     def __getitem__(self, key):
         # return miditoolkit.midi.parser.MidiFile(self.data[key])
@@ -90,19 +76,11 @@
     """
 
     def __init__(
-<<<<<<< HEAD
             self,
             outdir: Union[Path, str],
             scpfile: Union[Path, str],
             format="midi",
             dtype=None,
-=======
-        self,
-        outdir: Union[Path, str],
-        scpfile: Union[Path, str],
-        format="wav",
-        dtype=None,
->>>>>>> 06b40402
     ):
         assert check_argument_types()
         self.dir = Path(outdir)
