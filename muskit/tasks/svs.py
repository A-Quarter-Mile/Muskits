import argparse
import logging
from typing import Callable
from typing import Collection
from typing import Dict
from typing import List
from typing import Optional
from typing import Tuple

import numpy as np
import torch
from typeguard import check_argument_types
from typeguard import check_return_type

from muskit.layers.abs_normalize import AbsNormalize
from muskit.layers.global_mvn import GlobalMVN
from muskit.tasks.abs_task import AbsTask
from muskit.train.class_choices import ClassChoices
from muskit.train.collate_fn import CommonCollateFn
from muskit.train.preprocessor import CommonPreprocessor
from muskit.train.trainer import Trainer
from muskit.svs.abs_svs import AbsSVS
from muskit.svs.muskit_model import MuskitSVSModel
from muskit.svs.feats_extract.abs_feats_extract import AbsFeatsExtract
from muskit.svs.feats_extract.dio import Dio
from muskit.svs.feats_extract.score_feats_extract import FrameScoreFeats
from muskit.svs.feats_extract.score_feats_extract import SyllableScoreFeats
from muskit.svs.feats_extract.energy import Energy
from muskit.svs.feats_extract.log_mel_fbank import LogMelFbank
from muskit.svs.feats_extract.log_spectrogram import LogSpectrogram
from muskit.svs.encoder_decoder.transformer.transformer import Transformer
from muskit.svs.bytesing.bytesing import ByteSing
from muskit.svs.naive_rnn.naive_rnn import NaiveRNN
from muskit.svs.mlp_singer.mlp import MLPSinger
from muskit.svs.glu_transformer.glu_transformer import GLU_Transformer
from muskit.svs.xiaoice.XiaoiceSing import XiaoiceSing
from muskit.svs.xiaoice.XiaoiceSing import XiaoiceSing_noDP
from muskit.utils.get_default_kwargs import get_default_kwargs
from muskit.utils.nested_dict_action import NestedDictAction
from muskit.utils.types import int_or_none
from muskit.utils.types import str2bool
from muskit.utils.types import str_or_none

feats_extractor_choices = ClassChoices(
    "feats_extract",
    classes=dict(fbank=LogMelFbank, spectrogram=LogSpectrogram),
    type_check=AbsFeatsExtract,
    default="fbank",
)

score_feats_extractor_choices = ClassChoices(
    "score_feats_extract",
    classes=dict(
        frame_score_feats=FrameScoreFeats, syllable_score_feats=SyllableScoreFeats
    ),
    type_check=AbsFeatsExtract,
    default="frame_score_feats",
)

pitch_extractor_choices = ClassChoices(
    "pitch_extract",
    classes=dict(dio=Dio),
    type_check=AbsFeatsExtract,
    default=None,
    optional=True,
)
energy_extractor_choices = ClassChoices(
    "energy_extract",
    classes=dict(energy=Energy),
    type_check=AbsFeatsExtract,
    default=None,
    optional=True,
)
normalize_choices = ClassChoices(
    "normalize",
    classes=dict(global_mvn=GlobalMVN),
    type_check=AbsNormalize,
    default="global_mvn",
    optional=True,
)
pitch_normalize_choices = ClassChoices(
    "pitch_normalize",
    classes=dict(global_mvn=GlobalMVN),
    type_check=AbsNormalize,
    default=None,
    optional=True,
)
energy_normalize_choices = ClassChoices(
    "energy_normalize",
    classes=dict(global_mvn=GlobalMVN),
    type_check=AbsNormalize,
    default=None,
    optional=True,
)
svs_choices = ClassChoices(
    "svs",
    classes=dict(
        transformer=Transformer,
        glu_transformer=GLU_Transformer,
        bytesing=ByteSing,
        naive_rnn=NaiveRNN,
<<<<<<< HEAD
        mlp=MLPSinger,
=======
        xiaoice=XiaoiceSing,
        xiaoice_noDP=XiaoiceSing_noDP,
>>>>>>> c543b89e
    ),
    type_check=AbsSVS,
    default="transformer",
)


class SVSTask(AbsTask):
    num_optimizers: int = 1

    # Add variable objects configurations
    class_choices_list = [
        # --score_extractor and --score_extractor_conf
        score_feats_extractor_choices,
        # --feats_extractor and --feats_extractor_conf
        feats_extractor_choices,
        # --normalize and --normalize_conf
        normalize_choices,
        # --svs and --svs_conf
        svs_choices,
        # --pitch_extract and --pitch_extract_conf
        pitch_extractor_choices,
        # --pitch_normalize and --pitch_normalize_conf
        pitch_normalize_choices,
        # --energy_extract and --energy_extract_conf
        energy_extractor_choices,
        # --energy_normalize and --energy_normalize_conf
        energy_normalize_choices,
    ]

    # If you need to modify train() or eval() procedures, change Trainer class here
    trainer = Trainer

    @classmethod
    def add_task_arguments(cls, parser: argparse.ArgumentParser):
        # NOTE(kamo): Use '_' instead of '-' to avoid confusion
        assert check_argument_types()
        group = parser.add_argument_group(description="Task related")

        # NOTE(kamo): add_arguments(..., required=True) can't be used
        # to provide --print_config mode. Instead of it, do as
        required = parser.get_default("required")
        required += ["token_list"]

        group.add_argument(
            "--token_list",
            type=str_or_none,
            default=None,
            help="A text mapping int-id to token",
        )
        group.add_argument(
            "--odim",
            type=int_or_none,
            default=None,
            help="The number of dimension of output feature",
        )
        group.add_argument(
            "--model_conf",
            action=NestedDictAction,
            default=get_default_kwargs(MuskitSVSModel),
            help="The keyword arguments for model class.",
        )

        group = parser.add_argument_group(description="Preprocess related")
        group.add_argument(
            "--use_preprocessor",
            type=str2bool,
            default=True,
            help="Apply preprocessing to data or not",
        )
        group.add_argument(
            "--token_type",
            type=str,
            default="phn",
            choices=["bpe", "char", "word", "phn"],
            help="The text will be tokenized in the specified level token",
        )
        group.add_argument(
            "--bpemodel",
            type=str_or_none,
            default=None,
            help="The model file of sentencepiece",
        )
        parser.add_argument(
            "--non_linguistic_symbols",
            type=str_or_none,
            help="non_linguistic_symbols file path",
        )
        parser.add_argument(
            "--cleaner",
            type=str_or_none,
            choices=[None, "tacotron", "jaconv", "vietnamese"],
            default=None,
            help="Apply text cleaning",
        )
        parser.add_argument(
            "--g2p",
            type=str_or_none,
            choices=[
                None,
                "g2p_en",
                "g2p_en_no_space",
                "pyopenjtalk",
                "pyopenjtalk_kana",
                "pyopenjtalk_accent",
                "pyopenjtalk_accent_with_pause",
                "pypinyin_g2p",
                "pypinyin_g2p_phone",
                "espeak_ng_arabic",
            ],
            default=None,
            help="Specify g2p method if --token_type=phn",
        )

        parser.add_argument(
            "--fs",
            type=int,
            default=24000,  # BUG: another fs in feats_extract_conf
            help="sample rate",
        )

        for class_choices in cls.class_choices_list:
            # Append --<name> and --<name>_conf.
            # e.g. --encoder and --encoder_conf
            class_choices.add_arguments(group)

    @classmethod
    def build_collate_fn(
        cls, args: argparse.Namespace, train: bool
    ) -> Callable[
        [Collection[Tuple[str, Dict[str, np.ndarray]]]],
        Tuple[List[str], Dict[str, torch.Tensor]],
    ]:
        assert check_argument_types()
        return CommonCollateFn(
            float_pad_value=0.0, int_pad_value=0, not_sequence=["spembs"]
        )

    @classmethod
    def build_preprocess_fn(
        cls, args: argparse.Namespace, train: bool
    ) -> Optional[Callable[[str, Dict[str, np.array], float], Dict[str, np.ndarray]]]:
        assert check_argument_types()
        if args.use_preprocessor:
            retval = CommonPreprocessor(
                train=train,
                token_type=args.token_type,
                token_list=args.token_list,
                bpemodel=args.bpemodel,
                non_linguistic_symbols=args.non_linguistic_symbols,
                text_cleaner=args.cleaner,
                g2p_type=args.g2p,
                fs=args.fs,
            )
        else:
            retval = None
        assert check_return_type(retval)
        return retval

    @classmethod
    def required_data_names(
        cls, train: bool = True, inference: bool = False
    ) -> Tuple[str, ...]:
        if not inference:
            retval = ("text", "singing", "midi", "label")
        else:
            # Inference mode
            retval = ("text", "midi", "label")
        return retval

    @classmethod
    def optional_data_names(
        cls, train: bool = True, inference: bool = False
    ) -> Tuple[str, ...]:
        if not inference:
            retval = ("spembs", "durations", "pitch", "energy")
        else:
            # Inference mode
            retval = ("spembs", "singing", "durations")
        return retval

    @classmethod
    def build_model(cls, args: argparse.Namespace) -> MuskitSVSModel:
        assert check_argument_types()
        if isinstance(args.token_list, str):
            with open(args.token_list, encoding="utf-8") as f:
                token_list = [line.rstrip() for line in f]

            # "args" is saved as it is in a yaml file by BaseTask.main().
            # Overwriting token_list to keep it as "portable".
            args.token_list = token_list.copy()
        elif isinstance(args.token_list, (tuple, list)):
            token_list = args.token_list.copy()
        else:
            raise RuntimeError("token_list must be str or dict")

        vocab_size = len(token_list)
        logging.info(f"Vocabulary size: {vocab_size }")

        # 1. feats_extract
        if args.odim is None:
            # Extract features in the model
            feats_extract_class = feats_extractor_choices.get_class(args.feats_extract)
            feats_extract = feats_extract_class(**args.feats_extract_conf)
            odim = feats_extract.output_size()
        else:
            # Give features from data-loader
            args.feats_extract = None
            args.feats_extract_conf = None
            feats_extract = None
            odim = args.odim

        # 2. Normalization layer
        if args.normalize is not None:
            normalize_class = normalize_choices.get_class(args.normalize)
            normalize = normalize_class(**args.normalize_conf)
        else:
            normalize = None

        # 3. SVS
        svs_class = svs_choices.get_class(args.svs)
        svs = svs_class(idim=vocab_size, odim=odim, **args.svs_conf)

        # 4. Extra components
        score_feats_extract = None
        pitch_extract = None
        energy_extract = None
        pitch_normalize = None
        energy_normalize = None
        logging.info(f"args:{args}")
        if getattr(args, "score_feats_extract", None) is not None:
            score_feats_extract_class = score_feats_extractor_choices.get_class(
                args.score_feats_extract
            )
            score_feats_extract = score_feats_extract_class(
                **args.score_feats_extract_conf
            )
        if getattr(args, "pitch_extract", None) is not None:
            pitch_extract_class = pitch_extractor_choices.get_class(args.pitch_extract)
            if args.pitch_extract_conf.get("reduction_factor", None) is not None:
                assert args.pitch_extract_conf.get(
                    "reduction_factor", None
                ) == args.svs_conf.get("reduction_factor", 1)
            else:
                args.pitch_extract_conf["reduction_factor"] = args.svs_conf.get(
                    "reduction_factor", 1
                )
            pitch_extract = pitch_extract_class(**args.pitch_extract_conf)
        # logging.info(f'pitch_extract:{pitch_extract}')
        if getattr(args, "energy_extract", None) is not None:
            if args.energy_extract_conf.get("reduction_factor", None) is not None:
                assert args.energy_extract_conf.get(
                    "reduction_factor", None
                ) == args.svs_conf.get("reduction_factor", 1)
            else:
                args.energy_extract_conf["reduction_factor"] = args.svs_conf.get(
                    "reduction_factor", 1
                )
            energy_extract_class = energy_extractor_choices.get_class(
                args.energy_extract
            )
            energy_extract = energy_extract_class(**args.energy_extract_conf)
        if getattr(args, "pitch_normalize", None) is not None:
            pitch_normalize_class = pitch_normalize_choices.get_class(
                args.pitch_normalize
            )
            pitch_normalize = pitch_normalize_class(**args.pitch_normalize_conf)
        if getattr(args, "energy_normalize", None) is not None:
            energy_normalize_class = energy_normalize_choices.get_class(
                args.energy_normalize
            )
            energy_normalize = energy_normalize_class(**args.energy_normalize_conf)

        # 5. Build model
        model = MuskitSVSModel(
            text_extract=score_feats_extract,
            feats_extract=feats_extract,
            score_feats_extract=score_feats_extract,
            durations_extract=score_feats_extract,
            pitch_extract=pitch_extract,
            tempo_extract=score_feats_extract,
            energy_extract=energy_extract,
            normalize=normalize,
            pitch_normalize=pitch_normalize,
            energy_normalize=energy_normalize,
            svs=svs,
            **args.model_conf,
        )
        assert check_return_type(model)
        return model

    # @classmethod<|MERGE_RESOLUTION|>--- conflicted
+++ resolved
@@ -99,12 +99,9 @@
         glu_transformer=GLU_Transformer,
         bytesing=ByteSing,
         naive_rnn=NaiveRNN,
-<<<<<<< HEAD
         mlp=MLPSinger,
-=======
         xiaoice=XiaoiceSing,
         xiaoice_noDP=XiaoiceSing_noDP,
->>>>>>> c543b89e
     ),
     type_check=AbsSVS,
     default="transformer",
