#!/usr/bin/env python3

"""Muskit setup script."""

import os

from distutils.version import LooseVersion
from setuptools import find_packages
from setuptools import setup


requirements = {
    "install": [
        "setuptools>=38.5.1",
        "configargparse>=1.2.1",
        "typeguard>=2.7.0",
        "dataclasses; python_version < '3.7'",
        "humanfriendly",
        "scipy>=1.4.1",
        "matplotlib==3.1.0",
        "pillow>=6.1.0",
        "editdistance==0.5.2",
        "ctc-segmentation<1.6,>=1.4.0",
        "wandb",
        "filelock",
        # DNN related packages are installed by Makefile
        # 'torch==1.0.1'
        # "chainer==6.0.0",
        # 'cupy==6.0.0',
        "tensorboard>=1.14",  # For pytorch>=1.1.0
        "tensorboardX>=1.8",  # For pytorch<1.1.0
        # Signal processing related
        "librosa>=0.8.0",
        # Natural language processing related
        # FIXME(kamo): Sentencepiece 0.1.90 breaks backwardcompatibility?
        "sentencepiece<0.1.90,>=0.1.82",
        "nltk>=3.4.5",
        # File IO related
        "PyYAML>=5.1.2",
        "soundfile>=0.10.2",
        "h5py>=2.10.0",
        "miditoolkit",
        "kaldiio",
        # SVS related
        "pyworld>=0.2.10",
        "torch_complex",
<<<<<<< HEAD
        "g2p_en"
=======
        "g2p_en",
>>>>>>> 52d343fa
    ],
    "recipe": [
        "gdown",
        "resampy",
        "pysptk>=0.1.17",
        "nnmnkwii",
        "museval>=0.2.1",
        "pystoi>=0.2.2",
        "mir-eval>=0.6",
        "fastdtw",
    ],
    "setup": ["numpy", "pytest-runner"],
    "test": [
        "pytest>=3.3.0",
        "pytest-timeouts>=1.2.1",
        "pytest-pythonpath>=0.7.3",
        "pytest-cov>=2.7.1",
        "hacking>=2.0.0",
        "mock>=2.0.0",
        "pycodestyle",
        "jsondiff>=1.2.0",
        "flake8>=3.7.8",
        "flake8-docstrings>=1.3.1",
        "black",
    ],
    "doc": [
        "Sphinx==2.1.2",
        "sphinx-rtd-theme>=0.2.4",
        "sphinx-argparse>=0.2.5",
        "commonmark==0.8.1",
        "recommonmark>=0.4.0",
        "travis-sphinx>=2.0.1",
        "nbsphinx>=0.4.2",
        "sphinx-markdown-tables>=0.0.12",
    ],
}
try:
    # NOTE: These packages are not listed if installing from the PyPI server
    import torch

    if LooseVersion(torch.__version__) >= LooseVersion("1.1.0"):
        requirements["install"].append("torch_optimizer")
    if LooseVersion(torch.__version__) >= LooseVersion("1.5.1"):
        requirements["install"].append("fairscale")

    if LooseVersion(torch.__version__) >= LooseVersion("1.8.1"):
        requirements["install"].append("torchaudio==0.8.1")
    elif LooseVersion(torch.__version__) >= LooseVersion("1.8.0"):
        requirements["install"].append("torchaudio==0.8.0")
    elif LooseVersion(torch.__version__) >= LooseVersion("1.7.1"):
        requirements["install"].append("torchaudio==0.7.2")
    elif LooseVersion(torch.__version__) >= LooseVersion("1.7.0"):
        requirements["install"].append("torchaudio==0.7.0")
    elif LooseVersion(torch.__version__) >= LooseVersion("1.6.0"):
        # Due to https://github.com/pytorch/pytorch/issues/42213,
        # use torchaudio.functional.istft instead of torch.functional.istft
        requirements["install"].append("torchaudio==0.6.0")
    elif LooseVersion(torch.__version__) >= LooseVersion("1.5.1"):
        requirements["install"].append("torchaudio==0.5.1")
    elif LooseVersion(torch.__version__) >= LooseVersion("1.5.0"):
        requirements["install"].append("torchaudio==0.5.0")
    elif LooseVersion(torch.__version__) >= LooseVersion("1.4.0"):
        requirements["install"].append("torchaudio==0.4.0")
    elif LooseVersion(torch.__version__) >= LooseVersion("1.3.1"):
        requirements["install"].append("torchaudio==0.3.2")
    elif LooseVersion(torch.__version__) >= LooseVersion("1.3.0"):
        requirements["install"].append("torchaudio==0.3.1")
    elif LooseVersion(torch.__version__) >= LooseVersion("1.2.0"):
        requirements["install"].append("torchaudio==0.3.0")

    del torch
except ImportError:
    pass

install_requires = requirements["install"]
setup_requires = requirements["setup"]
tests_require = requirements["test"]
extras_require = {
    k: v for k, v in requirements.items() if k not in ["install", "setup"]
}

dirname = os.path.dirname(__file__)
version_file = os.path.join(dirname, "muskit", "version.txt")
with open(version_file, "r") as f:
    version = f.read().strip()
setup(
    name="muskit",
    version="0.0.1",
    url="https://github.com/SJTMusicTeam/Muskit",
    author="Shinji Watanabe",
    author_email="shinjiw@ieee.org",
    description="Muskit: music processing toolkit",
    long_description=open(os.path.join(dirname, "README.md"), encoding="utf-8").read(),
    long_description_content_type="text/markdown",
    license="Apache Software License",
    packages=find_packages(include=["music*"]),
    package_data={"music": ["version.txt"]},
    install_requires=install_requires,
    setup_requires=setup_requires,
    tests_require=tests_require,
    extras_require=extras_require,
    python_requires=">=3.6.0",
    classifiers=[
        "Programming Language :: Python",
        "Programming Language :: Python :: 3",
        "Programming Language :: Python :: 3.6",
        "Programming Language :: Python :: 3.7",
        "Programming Language :: Python :: 3.8",
        "Development Status :: 5 - Production/Stable",
        "Intended Audience :: Science/Research",
        "Operating System :: POSIX :: Linux",
        "License :: OSI Approved :: Apache Software License",
        "Topic :: Software Development :: Libraries :: Python Modules",
    ],
)<|MERGE_RESOLUTION|>--- conflicted
+++ resolved
@@ -44,11 +44,7 @@
         # SVS related
         "pyworld>=0.2.10",
         "torch_complex",
-<<<<<<< HEAD
-        "g2p_en"
-=======
         "g2p_en",
->>>>>>> 52d343fa
     ],
     "recipe": [
         "gdown",
