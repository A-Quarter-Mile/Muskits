#!/usr/bin/env bash
# Set bash to 'debug' mode, it will exit on :
# -e 'error', -u 'undefined variable', -o ... 'error in pipeline', -x 'print commands',
set -e
set -u
set -o pipefail

# spectrogram-related arguments
fs=24000
fmin=80
fmax=7600
n_fft=2048
n_shift=300
win_length=1200

score_feats_extract=frame_score_feats

opts=
if [ "${fs}" -eq 48000 ]; then
    # To suppress recreation, specify wav format
    opts="--audio_format wav "
else
    opts="--audio_format flac "
fi

train_set=tr_no_dev
valid_set=dev
test_sets="dev eval"

# training and inference configuration
# train_config=conf/tuning/train_xiaoice.yaml
# train_config=conf/tuning/train_glu_transformer.yaml
train_config=conf/train.yaml
inference_config=conf/decode.yaml

# text related processing arguments
g2p=none
cleaner=none

./svs.sh \
    --lang jp \
<<<<<<< HEAD
    --stage 0 \
    --stop_stage 4 \
=======
>>>>>>> e9647201
    --local_data_opts "--stage 0" \
    --feats_type raw \
    --pitch_extract None \
    --fs "${fs}" \
    --fmax "${fmax}" \
    --n_fft "${n_fft}" \
    --n_shift "${n_shift}" \
    --win_length "${win_length}" \
    --token_type phn \
    --g2p ${g2p} \
    --cleaner ${cleaner} \
    --train_config "${train_config}" \
    --inference_config "${inference_config}" \
    --train_set "${train_set}" \
    --valid_set "${valid_set}" \
    --test_sets "${test_sets}" \
    --score_feats_extract "${score_feats_extract}" \
    --srctexts "data/${train_set}/text" \
    --ngpu 1 \
    ${opts} "$@"<|MERGE_RESOLUTION|>--- conflicted
+++ resolved
@@ -39,11 +39,6 @@
 
 ./svs.sh \
     --lang jp \
-<<<<<<< HEAD
-    --stage 0 \
-    --stop_stage 4 \
-=======
->>>>>>> e9647201
     --local_data_opts "--stage 0" \
     --feats_type raw \
     --pitch_extract None \
