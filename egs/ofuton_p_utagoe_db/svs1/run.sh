--- conflicted
+++ resolved
@@ -44,11 +44,7 @@
 
 ./svs.sh \
     --lang jp \
-<<<<<<< HEAD
     --stage 0 \
-=======
-    --stage 6 \
->>>>>>> 3d73a77c
     --stop_stage 7 \
     --local_data_opts "--stage 0" \
     --feats_type raw \
